{
  "name": "geojson-path-finder",
  "version": "2.0.0-3",
  "description": "Find shortest path through a network of GeoJSON",
  "repository": "git@github.com:perliedman/geojson-path-finder.git",
  "homepage": "https://github.com/perliedman/geojson-path-finder",
  "module": "dist/esm/index.js",
  "main": "dist/cjs/index.js",
  "types": "dist/esm/index.d.ts",
  "directories": {
    "test": "test"
  },
  "scripts": {
    "build": "npm run build:esm && npm run build:cjs",
    "build:esm": "tsc -p tsconfig.json",
    "build:cjs": "tsc -p tsconfig.cjs.json",
    "prepare": "npm test && npm run build",
    "pretest": "npm run build:esm",
    "test": "tape -r esm test/*.js | tap-spec"
  },
  "author": "Per Liedman <per@liedman.net>",
  "license": "ISC",
  "dependencies": {
    "@turf/distance": "^6.5.0",
    "@turf/explode": "^6.5.0",
    "@turf/helpers": "^6.5.0",
    "tinyqueue": "^2.0.3"
  },
  "devDependencies": {
<<<<<<< HEAD
    "@tsconfig/node16": "^1.0.3",
    "@types/node": "^18.11.7",
    "esm": "^3.2.25",
    "tap-spec": "^5.0.0",
    "tape": "^5.6.1",
    "typedoc": "^0.23.22",
    "typescript": "^4.8.4"
=======
    "@types/geojson": "^7946.0.8"
>>>>>>> 25dc71e5
  }
}<|MERGE_RESOLUTION|>--- conflicted
+++ resolved
@@ -27,7 +27,6 @@
     "tinyqueue": "^2.0.3"
   },
   "devDependencies": {
-<<<<<<< HEAD
     "@tsconfig/node16": "^1.0.3",
     "@types/node": "^18.11.7",
     "esm": "^3.2.25",
@@ -35,8 +34,5 @@
     "tape": "^5.6.1",
     "typedoc": "^0.23.22",
     "typescript": "^4.8.4"
-=======
-    "@types/geojson": "^7946.0.8"
->>>>>>> 25dc71e5
   }
 }